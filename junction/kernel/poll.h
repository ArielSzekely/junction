--- conflicted
+++ resolved
@@ -85,11 +85,7 @@
   }
 
   // Gets the current mask of set events
-<<<<<<< HEAD
-  unsigned int get_events() const { return rt::read_once(event_mask_); }
-=======
-  unsigned int get_events() { return read_once(event_mask_); }
->>>>>>> 3d3c68f9
+  unsigned int get_events() const { return read_once(event_mask_); }
 
   // Sets a mask of events and notifies (must be synchronized by caller).
   void Set(unsigned int event_mask);
